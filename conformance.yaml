- description: |
    Standard Lib: Basic test for stdout()
  tags: ["stdout", "standard_library"]
  versions: ["draft-2", "1.0"]
  inputs:
    dir: basic_stdout
    wdl: basic_stdout.wdl
    json: basic_stdout.json
  outputs:
    stdoutWorkflow.check_this:
      type: File
      value: {md5sum: "91d69f7c47b6e7d5e4d81fab67f7f304"}
- description: |
    Standard Lib: Basic test for stderr()
  tags: ["stderr", "standard_library"]
  versions: ["draft-2", "1.0"]
  inputs:
    dir: basic_stderr
    wdl: basic_stderr.wdl
    json: basic_stderr.json
  outputs:
    stderrWorkflow.check_this:
      type: File
      value: {md5sum: "2332021c3feef276abe077f34276abfe"}
- description: |
    Standard Lib: Basic test for quote()
  tags: ["quote", "standard_library"]
  versions: ["1.1"]
  inputs:
    dir: basic_quote
    wdl: basic_quote.wdl
    json: basic_quote.json
  outputs:
    quoteWorkflow.str_output:
      type: Array[String]
      value: ['"value1"', '"value2"', '"value3"']
    quoteWorkflow.int_output:
      type: Array[String]
      value: ['"1"', '"2"', '"-3"']
    quoteWorkflow.float_output:
      type: Array[String]
      value: ['"1.234000"', '"-0.543000"', '"-13.300000"']
    quoteWorkflow.bool_output:
      type: Array[String]
      value: ['"true"', '"false"', '"true"']
    quoteWorkflow.file_output:
      type: File
      value: {regex: '.*(basic_quote\.wdl)\s.*(basic_quote\.json)\s.*(run\.py)\s?'}
- description: |
    Standard Lib: Basic test for squote()
  tags: ["squote", "standard_library"]
  versions: ["1.1"]
  inputs:
    dir: basic_squote
    wdl: basic_squote.wdl
    json: basic_squote.json
  outputs:
    squoteWorkflow.str_output:
      type: Array[String]
      value: ["'value1'", "'value2'", "'value3'"]
    squoteWorkflow.int_output:
      type: Array[String]
      value: ["'1'", "'2'", "'-3'"]
    squoteWorkflow.float_output:
      type: Array[String]
      value: ["'1.234000'", "'-0.543000'", "'-13.300000'"]
    squoteWorkflow.bool_output:
      type: Array[String]
      value: ["'true'", "'false'", "'true'"]
    squoteWorkflow.file_output:
      type: File
      value: {regex: '.*(basic_quote\.wdl)\s.*(basic_quote\.json)\s.*(run\.py)\s?'}
- description: |
    Standard Lib: Basic test for sep()
  tags: ["sep", "standard_library"]
  versions: ["1.1"]
  inputs:
    dir: basic_sep
    wdl: basic_sep.wdl
    json: basic_sep.json
  outputs:
    sepWorkflow.str_output:
      type: String
      value: "a - b - c"
- description: |
    Standard Lib: Basic test for prefix()
  tags: ["prefix", "standard_library"]
  versions: ["draft-2", "1.0", "1.1"]
  inputs:
    dir: basic_prefix
    wdl: basic_prefix.wdl
    json: basic_prefix.json
  outputs:
    prefixWorkflow.str_output:
      type: Array[String]
      value: ["-e value1", "-e value2", "-e value3"]
- description: |
    Standard Lib: Basic test for select_first()
  tags: ["select_first", "standard_library"]
  versions: ["draft-2", "1.0", "1.1"]
  inputs:
    dir: basic_select_first
    wdl: basic_select_first.wdl
    json: basic_select_first.json
  outputs:
    selectFirstWorkflow.int_output:
      type: Int
      value: 5
    selectFirstWorkflow.str_output:
      type: String
      value: "value1"
    selectFirstWorkflow.bool_output:
      type: "Boolean"
      value: true
    selectFirstWorkflow.float_output:
      type: "Float"
      value: 999.9999999
    selectFirstWorkflow.file_output:
      type: File
      value: {md5sum: "e0f9a741134edfdf960fc2e647dbc52a"}
- description: |
    Standard Lib: Basic test for select_all()
  tags: ["select_all", "standard_library"]
  versions: ["draft-2", "1.0", "1.1"]
  inputs:
    dir: basic_select_all
    wdl: basic_select_all.wdl
    json: basic_select_all.json
  outputs:
    selectAllWorkflow.int_output:
      type: "Array[Int]"
      value: [4, 5]
    selectAllWorkflow.float_output:
      type: "Array[Float]"
      value: [1.2345]
    selectAllWorkflow.str_output:
      type: Array[String]
      value: ["value1", "value3"]
    selectAllWorkflow.bool_output:
      type: "Array[Boolean]"
      value: [true, false]
    selectAllWorkflow.file_output:
      type: "Array[File]"
      value: [md5sum: "c4b90e142a9ba0270f8137244caa246c"]
- description: |
    Standard Lib: Basic test for suffix()
  tags: ["suffix", "standard_library"]
  versions: ["1.1"]
  inputs:
    dir: basic_suffix
    wdl: basic_suffix.wdl
    json: basic_suffix.json
  outputs:
    suffixWorkflow.str_output:
      type: Array[String]
      value: ["value1.txt", "value2.txt", "value3.txt"]
- description: |
    Standard Lib: Basic test for defined()
  tags: ["defined", "standard_library"]
  versions: ["draft-2", "1.0", "1.1"]
  inputs:
    dir: basic_defined
    wdl: basic_defined.wdl
    json: basic_defined.json
  outputs:
    definedWorkflow.bool_output:
      type: "Boolean"
      value: true
    definedWorkflow.bool_output_none:
      type: "Boolean"
      value: false
- description: |
    Standard Lib: Basic test for basename()
  tags: ["basename", "standard_library"]
  versions: ["draft-2", "1.0", "1.1"]
  inputs:
    dir: basic_basename
    wdl: basic_basename.wdl
    json: basic_basename.json
  outputs:
    basenameWorkflow.str_output:
      type: String
      value: "file.txt"
    basenameWorkflow.str_output_removed:
      type: String
      value: "file"
    basenameWorkflow.str_output_file:
      type: String
      value: "basic_basename.json"
    basenameWorkflow.str_output_file_removed:
      type: String
      value: "basic_basename"
- description: |
    Basic failure test, with invalid arguments
  tags: ["bad_args", "fail", "standard_library"]
  versions: ["1.0", "1.1"]
  inputs:
    dir: basic_fail
    wdl: basic_fail.wdl
    json: basic_fail.json
  outputs:
    fail: {}
- description: |
    Basic ceil() test
  tags: ["ceil", "standard_library"]
  versions: ["draft-2", "1.0"]
  inputs:
    dir: basic_ceil
    wdl: basic_ceil.wdl
    json: basic_ceil.json
  outputs:
    ceilWorkflow.int_output:
      type: Int
      value: 12
- description: |
    Basic test for compound type pair
  tags: ["pair", "semantics"]
  versions: ["1.0", "1.1"]
  inputs:
    dir: basic_pair
    wdl: basic_pair.wdl
    json: basic_pair.json
  outputs:
    pairWorkflow.pair_output:
      type: Pair[Int, Int]
      value: {left: 2, right: 4}
- description: |
    Basic test for compound type map
  tags: ["map", "semantics"]
  versions: ["1.0", "1.1"]
  inputs:
    dir: basic_map
    wdl: basic_map.wdl
    json: basic_map.json
  outputs:
    mapWorkflow.map_output:
      type: Map[Int, Int]
      value: {"1": 2, "3": 4}
- description: |
    Basic test for compound type array of pair
  tags: ["array_pair", "semantics"]
  versions: ["1.0", "1.1"]
  inputs:
    dir: basic_array_pair
    wdl: basic_array_pair.wdl
    json: basic_array_pair.json
  outputs:
    arrayPairWorkflow.pair_output:
      type: Array[Pair[Int,Int]]
      value: [{left: 2, right: 4}]
- description: |
    Basic object test (deprecated and removed in 1.1)
    MiniWDL and toil-wdl-runner do not support Objects, so this will fail if ran by them
  tags: ["object", "semantics"]
  versions: ["1.0"]
  inputs:
    dir: basic_object
    wdl: basic_object.wdl
    json: basic_object.json
  outputs:
    objectWorkflow.obj_output:
      type: {b: String, a: Int, f: File}
      value: {"b": "hello", "a": 10, "f": {md5sum: "9eb48991c704af23036a7be959efd489"}}
- description: |
    Basic struct test
  tags: ["struct", "semantics"]
  versions: ["1.0", "1.1"]
  inputs:
    dir: basic_struct
    wdl: basic_struct.wdl
    json: basic_struct.json
  outputs:
    structWorkflow.struct_output:
      type: {sample_string: String, sample_index: Int}
      value: {"sample_string": "hello", "sample_index": 10}
- description: |
    Basic nested struct test
  tags: ["nested_struct", "semantics"]
  versions: ["1.1"]
  inputs:
    dir: basic_nested_struct
    wdl: basic_nested_struct.wdl
    json: basic_nested_struct.json
  outputs:
    structWorkflow.struct_output:
      type: {sample_struct: {sample_int: Int, sample_string: String}, sample_int: Int}
      value: {"sample_struct": {"sample_string": "Hello", "sample_int": 20}, "sample_int": 10}
- description: |
    Parser: expression placeholders in strings in 1.1
  tags: ["string_placeholders", "parser"]
  versions: ["1.1"]
  inputs:
    dir: string_placeholders_1.1
    wdl: string_placeholders_1.1.wdl
    json: empty.json
  "outputs":
    placeholderWorkflow.ones:
      type: Array[String]
      value: ["1", "1", "1", "1", "1", "1", "1", "1", "1", "1", "1", "1", "1"]
- description: |
    Parser: expression placeholders in strings in conditional expressions in 1.1
  tags: ["string_placeholders_in_conditionals_1.1", "parser"]
  versions: ["1.1"]
  inputs:
    dir: string_placeholders_in_conditionals_1.1
    wdl: string_placeholders_in_conditionals_1.1.wdl
    json: empty.json
  "outputs":
    placeholderWorkflow.result:
      type: String
      value: "yep"
- description: |
    Parser: expression placeholders in strings in conditional expressions in 1.0, Cromwell style
    Fails with MiniWDL and toil-wdl-runner
  tags: ["string_placeholders_in_conditionals_1.0", "parser"]
  versions: ["1.0"]
  inputs:
    dir: string_placeholders_in_conditionals_1.0
    wdl: string_placeholders_in_conditionals_1.0.wdl
    json: empty.json
  "outputs":
    placeholderWorkflow.result:
      type: String
      value: "cromwell"
- description: |
    Semantics: passing a null optional value as an input to a task does not override a default value with null
  tags: ["null_optional_vs_default_1.0", "semantics"]
  versions: ["1.0", "1.1"]
  inputs:
    dir: null_optional_vs_default_1.0
    wdl: null_optional_vs_default_1.0.wdl
    json: empty.json
  "outputs":
    overrideWorkflow.result:
      type: Int
      value: 1
- description: |
    Semantics: passing a null optional value as an input to a workflow that calls subworkflows does not override a default value with null
  tags: ["null_input_through_workflows_1.0", "semantics"]
  versions: ["1.0", "1.1"]
  inputs:
    dir: null_input_through_workflows_1.0
    wdl: null_input_through_workflows_1.0.wdl
    json: empty.json
  "outputs":
    nullInput.result:
      type: Int
      value: 1
- description: |
    Semantics: passing a non-null optional value as an input to a workflow that calls subworkflows brings it through
  tags: ["non_null_input_through_workflows_1.0", "semantics"]
  versions: ["1.0", "1.1"]
  inputs:
    dir: null_input_through_workflows_1.0
    wdl: null_input_through_workflows_1.0.wdl
    json: nonnull_input.json
  "outputs":
    nullInput.result:
      type: Int
      value: 10
- description: |
    Semantics: An empty output in the top-level workflow should output all called task outputs instead in WDL v1.0 only
  tags: ["empty_output", "semantics"]
  versions: ["1.0"]
  inputs:
    dir: empty_output
    wdl: empty_output.wdl
    json: empty_output_input.json
  outputs:
    emptyOutputWorkflow.task_with_output.int_output:
      type: Int
      value: 1
# tests from toil's original wdl tests
# some of these tests depend on write_json(), and cromwell and miniwdl perform write_json() differently
# miniwdl inserts whitespace in between elements when writing json and cromwell does not
- description: |
    Legacy test for type_pair_basic
  tags: ["type_pair", "legacy"]
  versions: ["draft-2", "1.0", "1.1"]
  inputs:
    dir: type_pair_basic
    wdl: type_pair_basic.wdl
    json: type_pair_basic.json
  outputs:
    typePairWorkflow.left_pair_output:
      type: Int
      value: 23
    typePairWorkflow.right_pair_output:
      type: String
      value: "twenty-three"
    typePairWorkflow.nested_pair_output:
      type: String
      value: "a.bai"
    typePairWorkflow.full_pair_output:
      type: Pair[Int, String]
      value: {left: 23, right: "twenty-three"}
- description: |
    Legacy test for type_pair_with_files
  tags: ["type_pair", "legacy"]
  versions: ["draft-2", "1.0", "1.1"]
  inputs:
    dir: type_pair_with_files
    wdl: type_pair_with_files.wdl
    json: type_pair_with_files.json
  outputs:
    typePairWorkflow.the_output:
      type: File
      value: {regex: '\[\[\"A Whale of a Tale\.\"\],\s?\[\"true\"].\s?\[\"11\"\]\]'}
- description: |
    Legacy test for v1_spec_declaration
  tags: ["declaration", "legacy"]
  versions: ["draft-2", "1.0", "1.1"]
  inputs:
    dir: v1_spec_declaration
    wdl: v1_spec_declaration.wdl
    json: v1_spec.json
  outputs:
    wf.x_value:
      type: String
      value: "Hello, x!"
    wf.y_value:
      type: String
      value: "Hello, y!"
    wf.z_the_output:
      type: File
      value: {md5sum: '5f2c4e74d1e58614b094b31790315324'}
- description: |
    Legacy test for sub_as_input
  tags: ["sub", "legacy"]
  versions: ["draft-2", "1.0", "1.1"]
  inputs:
    dir: sub_as_input
    wdl: sub_as_input.wdl
    json: sub.json
  outputs:
    subWorkflow.the_output:
      type: File
      value: {regex: 'test\.csv'}
- description: |
    Legacy test for sub_as_input_with_file
  tags: ["sub", "legacy"]
  versions: ["draft-2", "1.0", "1.1"]
  inputs:
    dir: sub_as_input_with_file
    wdl: sub_as_input_with_file.wdl
    json: sub.json
  outputs:
    subWorkflow.the_output:
      type: File
      value: {regex: 'test\.csv'}
- description: |
    Legacy test for size_as_command
  tags: ["size", "legacy"]
  versions: ["draft-2", "1.0", "1.1"]
  inputs:
    dir: size_as_command
    wdl: size_as_command.wdl
    json: size.json
  outputs:
    sizeWorkflow.the_output:
      type: File
      value: {regex: '19(\.0+)$'}
- description: |
    Legacy test for size_as_output
    Cromwell appears to not support nonbinary units with size()
  tags: ["size", "legacy"]
  versions: ["draft-2", "1.0", "1.1"]
  inputs:
    dir: size_as_output
    wdl: size_as_output.wdl
    json: empty.json
  outputs:
    sizeWorkflow.the_output:
      type: File
      value: {regex: '22\.0+ 0\.0220* 0\.021484(375)?'}
    sizeWorkflow.created_file_size:
      type: Float
      value: 22.0
    sizeWorkflow.created_file_size_in_KB:
      type: Float
      value: 0.022
    sizeWorkflow.created_file_size_in_KiB:
      type: Float
      value: 0.021484375
- description: |
    Legacy test for ceil_as_input
  tags: ["ceil", "legacy"]
  versions: ["draft-2", "1.0", "1.1"]
  inputs:
    dir: ceil_as_input
    wdl: ceil_as_input.wdl
    json: ceil.json
  outputs:
    ceilWorkflow.the_ceiling:
      type: File
      value: {regex: '12(\.0+)?$'}
- description: |
    Legacy test for ceil_as_command
  tags: ["ceil", "legacy"]
  versions: ["draft-2", "1.0", "1.1"]
  inputs:
    dir:  ceil_as_command
    wdl: ceil_as_command.wdl
    json: ceil.json
  outputs:
    ceilWorkflow.the_ceiling:
      type: File
      value: {md5sum: '2737b49252e2a4c0fe4c342e92b13285'}
- description: |
    Legacy test for floor_as_input
  tags: ["floor", "legacy"]
  versions: ["draft-2", "1.0", "1.1"]
  inputs:
    dir: floor_as_input
    wdl: floor_as_input.wdl
    json: floor.json
  outputs:
    floorWorkflow.the_flooring:
      type: File
      value: {regex: '11(\.0+)?$'}
- description: |
    Legacy test for floor_as_command
  tags: ["floor", "legacy"]
  versions: ["draft-2", "1.0", "1.1"]
  inputs:
    dir: floor_as_command
    wdl: floor_as_command.wdl
    json: floor.json
  outputs:
    floorWorkflow.the_flooring:
      type: File
      value: {md5sum: '166d77ac1b46a1ec38aa35ab7e628ab5'}
- description: |
    Legacy test for round_as_input
  tags: ["round", "legacy"]
  versions: ["draft-2", "1.0", "1.1"]
  inputs:
    dir: round_as_input
    wdl: round_as_input.wdl
    json: round.json
  outputs:
    roundWorkflow.the_rounding:
      type: File
      value: {regex: '11(\.0+)?$'}
- description: |
    Legacy test for round_as_command
  tags: ["round", "legacy"]
  versions: ["draft-2", "1.0", "1.1"]
  inputs:
    dir: round_as_command
    wdl: round_as_command.wdl
    json: round.json
  outputs:
    roundWorkflow.the_rounding:
      type: File
      value: {md5sum: '166d77ac1b46a1ec38aa35ab7e628ab5'}
- description: |
    Legacy test for stdout_as_output
  tags: ["stdout", "legacy"]
  versions: ["draft-2", "1.0", "1.1"]
  inputs:
    dir: stdout_as_output
    wdl: stdout_as_output.wdl
    json: stdout.json
  outputs:
    stdoutWorkflow.the_output:
      type: File
      value: {md5sum: '91d69f7c47b6e7d5e4d81fab67f7f304'}
    stdoutWorkflow.check_this:
      type: File
      value: {md5sum: '91d69f7c47b6e7d5e4d81fab67f7f304'}
- description: |
    Legacy test for stderr_as_output
  tags: ["stderr", "legacy"]
  versions: ["draft-2", "1.0", "1.1"]
  inputs:
    dir: stderr_as_output
    wdl: stderr_as_output.wdl
    json: stderr.json
  outputs:
    stderrWorkflow.the_output:
      type: File
      value: {md5sum: '2332021c3feef276abe077f34276abfe'}
    stderrWorkflow.check_this:
      type: File
      value: {md5sum: '2332021c3feef276abe077f34276abfe'}
- description: |
    Legacy test for read_lines_as_output
  tags: ["read_lines", "legacy"]
  versions: ["draft-2", "1.0", "1.1"]
  inputs:
    dir: read_lines_as_output
    wdl: read_lines_as_output.wdl
    json: read_lines.json
  outputs:
    readLinesWorkflow.the_output:
      type: File
      value: {md5sum: '0cf95c7bec0f04798b2e95d762e2210e'}
    readLinesWorkflow.out_array:
      type: Array[String]
      value: ["line 1", "\t\tline 2 with tabs", " line 3", "", "line 5"]
- description: |
    Legacy test for read_tsv_as_output
  tags: ["read_tsv", "legacy"]
  versions: ["draft-2", "1.0", "1.1"]
  inputs:
    dir: read_tsv_as_output
    wdl: read_tsv_as_output.wdl
    json: read_tsv.json
  outputs:
    readTsvWorkflow.the_output:
      type: File
      value: {md5sum: '577e5fb9bb016c922798424a3c82e742'}
    readTsvWorkflow.out_tsv:
      type: Array[Array[String]]
      value: [["1", "2", "3"], ["4", "5", "6"], ["7", "8", "9"]]
- description: |
    Legacy test for read_json_as_output
  tags: ["read_json", "legacy"]
  versions: ["draft-2", "1.0", "1.1"]
  inputs:
    dir: read_json_as_output
    wdl: read_json_as_output.wdl
    json: read_json.json
  outputs:
    readJsonWorkflow.the_output:
      type: File
      value: {regex: '{\"key1\":\s?\"value1\",\s?\"key2\":\s?\"value2\"}'}
    readJsonWorkflow.out_json:
      type: Map[String, String]
      value: {"key1": "value1", "key2": "value2"}
- description: |
    Legacy test for read_map_as_output
  tags: ["read_map", "legacy"]
  versions: ["draft-2", "1.0", "1.1"]
  inputs:
    dir: read_map_as_output
    wdl: read_map_as_output.wdl
    json: read_map.json
  outputs:
    readMapWorkflow.the_output:
      type: File
      value: {regex: 'key1\s+value1\s+key2\s+value2'}
    readMapWorkflow.out_map:
      type: Map[String, String]
      value: {"key1": "value1", "key2": "value2"}
- description: |
    Legacy test for read_int_as_command
  tags: ["read_int", "legacy"]
  versions: ["draft-2", "1.0", "1.1"]
  inputs:
    dir: read_int_as_command
    wdl: read_int_as_command.wdl
    json: read_int.json
  outputs:
    readIntWorkflow.the_output:
      type: File
      value: {md5sum: '166d77ac1b46a1ec38aa35ab7e628ab5'}
- description: |
    Legacy test for read_string_as_command
  tags: ["read_string", "legacy"]
  versions: ["draft-2", "1.0", "1.1"]
  inputs:
    dir: read_string_as_command
    wdl: read_string_as_command.wdl
    json: read_string.json
  outputs:
    readStringWorkflow.read_string.the_output:
      type: File
      value: {md5sum: '91d69f7c47b6e7d5e4d81fab67f7f304'}
- description: |
    Legacy test for read_float_as_command
  tags: ["read_float", "legacy"]
  versions: ["draft-2", "1.0", "1.1"]
  inputs:
    dir: read_float_as_command
    wdl: read_float_as_command.wdl
    json: read_float.json
  outputs:
    readFloatWorkflow.the_output:
      type: File
      value: {regex: '11\.23450*$'}
- description: |
    Legacy test for read_boolean_as_command
  tags: ["read_boolean", "legacy"]
  versions: ["draft-2", "1.0", "1.1"]
  inputs:
    dir: read_boolean_as_command
    wdl: read_boolean_as_command.wdl
    json: read_boolean.json
  outputs:
    readBooleanWorkflow.the_output:
      type: File
      value: {md5sum: '74d9a83219cabaab06a69fd318873f33'}
- description: |
    Legacy test for write_tsv_as_command
  tags: ["write_tsv", "legacy"]
  versions: ["draft-2", "1.0", "1.1"]
  inputs:
    dir: write_tsv_as_command
    wdl: write_tsv_as_command.wdl
    json: write_tsv.json
  outputs:
    writeTsvWorkflow.the_output:
      type: File
      value: {md5sum: '23754c24ac7327768d56aa9909fb8473'}
- description: |
    Legacy test for write_json_as_command
  tags: ["write_json", "legacy"]
  versions: ["draft-2", "1.0", "1.1"]
  inputs:
    dir: write_json_as_command
    wdl: write_json_as_command.wdl
    json: write_json.json
  outputs:
    writeJsonWorkflow.the_output:
      type: File
      value: {regex: '{\"key1\":\s?\"value1\",\s?\"key2\":\s?\"value2\"}'}
- description: |
    Legacy test for write_map_as_command
  tags: ["write_map", "legacy"]
  versions: ["draft-2", "1.0", "1.1"]
  inputs:
    dir: write_map_as_command
    wdl: write_map_as_command.wdl
    json: write_map.json
  outputs:
    writeMapWorkflow.the_output:
      type: File
      value: {regex: 'key1\s+value1\nkey2\s+value2'}
- description: |
    Legacy test for range_as_input
  tags: ["range", "legacy"]
  versions: ["draft-2", "1.0", "1.1"]
  inputs:
    dir: range_as_input
    wdl: range_as_input.wdl
    json: range.json
  outputs:
    rangeWorkflow.the_output:
      type: File
      value: {md5sum: '4ae1ec070a2217ff003b2ea3631531ac'}
- description: |
    Legacy test for range_as_input, fail
  tags: ["range", "legacy", "fail"]
  versions: ["draft-2", "1.0", "1.1"]
  inputs:
    dir: range_as_input
    wdl: range_as_input.wdl
    json: range_invalid.json
  outputs:
    fail: {}
- description: |
    Legacy test for range_as_input, range=0
  tags: ["range", "legacy"]
  versions: ["draft-2", "1.0", "1.1"]
  inputs:
    dir: range_as_input
    wdl: range_as_input.wdl
    json: range_0.json
  outputs:
    rangeWorkflow.the_output:
      type: File
      value: {regex: '\s?'}
- description: |
    Legacy test for write_lines_as_command
  tags: ["write_lines", "legacy"]
  versions: ["draft-2", "1.0", "1.1"]
  inputs:
    dir: write_lines_as_command
    wdl: write_lines_as_command.wdl
    json: write_lines.json
  outputs:
    writeLinesWorkflow.the_output:
      type: File
      value: {md5sum: '67c62663b722611ba87041eb05870eb9'}
- description: |
    Legacy test for transpose_as_input
  tags: ["transpose", "legacy"]
  versions: ["draft-2", "1.0", "1.1"]
  inputs:
    dir: transpose_as_input
    wdl: transpose_as_input.wdl
    json: transpose.json
  outputs:
    transposeWorkflow.the_output:
      type: File
      value: {md5sum: '7c72caeae4ed3a94a1c5c3f856466ebd'}
- description: |
    Legacy test for length_as_input
  tags: ["length", "legacy"]
  versions: ["draft-2", "1.0", "1.1"]
  inputs:
    dir: length_as_input
    wdl: length_as_input.wdl
    json: length.json
  outputs:
    lengthWorkflow.the_output:
      type: File
      value: {md5sum: '6d7fce9fee471194aa8b5b6e47267f03'}
- description: |
    Legacy test for length_as_input_with_map, fail
  tags: ["length", "legacy", "fail"]
  versions: ["draft-2", "1.0", "1.1"]
  inputs:
    dir: length_as_input_with_map
    wdl: length_as_input_with_map.wdl
    json: length.json
  outputs:
    fail: {}
- description: |
    Legacy test for length_as_input, fail
  tags: ["length", "legacy", "fail"]
  versions: ["draft-2", "1.0", "1.1"]
  inputs:
    dir: length_as_input
    wdl: length_as_input.wdl
    json: length_invalid.json
  outputs:
    fail: {}
- description: |
    Legacy test for zip_as_input
  tags: ["zip", "legacy"]
  versions: ["draft-2", "1.0", "1.1"]
  inputs:
    dir: zip_as_input
    wdl: zip_as_input.wdl
    json: zip.json
  outputs:
    zipWorkflow.the_output:
      type: File
      value: {regex: '\[((({\"left)|(\"right))\":(\s?)([1-3],(\s?)|(\"[abc])\"},?(\s?))){6}\]'}
- description: |
    Legacy test for cross_as_input
  tags: ["cross", "legacy"]
  versions: ["draft-2", "1.0", "1.1"]
  inputs:
    dir: cross_as_input
    wdl: cross_as_input.wdl
    json: cross.json
  outputs:
    crossWorkflow.the_output:
      type: File
      value: {regex: '\[{\"left\":(\s?)1,\1\"right\":\1\"a\"},\1{\"left\":(\1)1,\1\"right\":\1\"b\"},\1{\"left\":(\1)2,\1\"right\":\1\"a\"},\1{\"left\":(\1)2,\1\"right\":\1\"b\"},\1{\"left\":(\1)3,\1\"right\":\1\"a\"},\1{\"left\":(\1)3,\1\"right\":\1\"b\"}\]'}
- description: |
    Legacy test for flatten_as_input
  tags: ["flatten", "legacy"]
  versions: ["draft-2", "1.0", "1.1"]
  inputs:
    dir: flatten_as_input
    wdl: flatten_as_input.wdl
    json: flatten.json
  outputs:
    flattenWorkflow.the_output:
      type: File
      value: {md5sum: '6564a95855125852aca9934ef00ab87d'}
- description: |
    Legacy test for as_pairs_as_input
  tags: ["as_pairs", "legacy"]
  versions: ["1.1"]
  inputs:
    dir: as_pairs_as_input
    wdl: as_pairs_as_input.wdl
    json: as_pairs.json
  outputs:
    asPairsWorkflow.the_output:
      type: File
      value: {md5sum: 'e9f8872409ecc6ef06c505caa58265b6'}
- description: |
    Legacy test for as_map_as_input
    It looks like MiniWDL does not have the function as_map()
  tags: ["as_map", "legacy"]
  versions: ["1.1"]
  inputs:
    dir: as_map_as_input
    wdl: as_map_as_input.wdl
    json: as_map.json
  outputs:
    asMapWorkflow.the_output:
      type: File
      value: {md5sum: 'f2ac4e62ad3171bd856c5d70160f1052'}
- description: |
    Legacy test for keys_as_input
  tags: ["keys", "legacy"]
  versions: ["1.1"]
  inputs:
    dir: keys_as_input
    wdl: keys_as_input.wdl
    json: keys.json
  outputs:
    keysWorkflow.the_output:
      type: File
      value: {md5sum: '3a63b1c5da9cd4c9227c9d1ab4d67449'}
- description: |
    Legacy test for collect_by_key_as_input
  tags: ["collect_by_key", "legacy"]
  versions: ["1.1"]
  inputs:
    dir: collect_by_key_as_input
    wdl: collect_by_key_as_input.wdl
    json: collect_by_key.json
  outputs:
    collectByKeyWorkflow.the_output:
      type: File
      value: {md5sum: 'cf373525532455655c9bc226c91f5842'}
- description: |
    MiniWDL self test
  tags: ["self_test", "legacy"]
  versions: ["1.0", "1.1"]
  inputs:
    dir: miniwdl_self_test
    wdl: miniwdl_self_test.wdl
    json: miniwdl_self_test_inputs.json
  outputs:
    hello_caller.messages:
      type: Array[String]
      value: ['Hello, Alyssa P. Hacker!', 'Hello, Ben Bitdiddle!']
    hello_caller.message_files:
      type: Array[File]
      value: [{md5sum: '112b774308dee425a0858f81f7f1637b'}, {md5sum: '1f5b27033872fd4f6b695df3520d9daa'}]
- description: |
    MD5 test
  tags: ["md5", "legacy"]
  versions: ["draft-2", "1.0", "1.1"]
  inputs:
    dir: md5sum
    wdl: md5sum.wdl
    json: md5sum.json
  outputs:
    ga4ghMd5.value:
      type: File
      value: {md5sum: '24b6378740d9662c8f464364b10a133a'}
- description: |
    MD5 test with an empty file
  tags: ["md5_empty", "legacy"]
  versions: ["draft-2", "1.0", "1.1"]
  inputs:
    dir: md5sum
    wdl: md5sum.wdl
    json: md5sum_empty.json
  outputs:
    ga4ghMd5.value:
      type: File
<<<<<<< HEAD
      value: {md5sum: '24b6378740d9662c8f464364b10a133a'}
- description: |
    Test that sibling files are kept in the same directory when downloaded
  versions: ["1.0", "1.1"]
  tags: ["sibling", "behavior"]
  inputs:
    wdl: behavior/sibling_files.wdl
    json: behavior/sibling_files.json
  outputs:
    wf.equal:
      type: Boolean
      value: True
=======
      value: {md5sum: '227bc609651f929e367c3b2b79e09d5b'}
>>>>>>> f26bc708
<|MERGE_RESOLUTION|>--- conflicted
+++ resolved
@@ -941,8 +941,7 @@
   outputs:
     ga4ghMd5.value:
       type: File
-<<<<<<< HEAD
-      value: {md5sum: '24b6378740d9662c8f464364b10a133a'}
+      value: {md5sum: '227bc609651f929e367c3b2b79e09d5b'}
 - description: |
     Test that sibling files are kept in the same directory when downloaded
   versions: ["1.0", "1.1"]
@@ -953,7 +952,4 @@
   outputs:
     wf.equal:
       type: Boolean
-      value: True
-=======
-      value: {md5sum: '227bc609651f929e367c3b2b79e09d5b'}
->>>>>>> f26bc708
+      value: True