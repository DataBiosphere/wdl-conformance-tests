--- conflicted
+++ resolved
@@ -1047,7 +1047,17 @@
     wf.out:
       type: String
       value: "file"
-<<<<<<< HEAD
+- description: |
+    Test that sibling files with colliding basenames with different directories are arranged properly when accessed
+  versions: ["1.0", "1.1"]
+  tags: ["sibling_files_dir_collision", "behavior"]
+  inputs:
+    dir: sibling_files
+    wdl: sibling_files_dir_collision.wdl
+  outputs:
+    wf.result1:
+      type: Boolean
+      value: True
 - description: |
     Test ENCODE
   versions: ["draft-2", "1.0"]
@@ -1117,18 +1127,4 @@
   outputs:
     jointCallingGenotypes.result:
       type: String
-      value: success
-=======
-
-- description: |
-    Test that sibling files with colliding basenames with different directories are arranged properly when accessed
-  versions: ["1.0", "1.1"]
-  tags: ["sibling_files_dir_collision", "behavior"]
-  inputs:
-    dir: sibling_files
-    wdl: sibling_files_dir_collision.wdl
-  outputs:
-    wf.result1:
-      type: Boolean
-      value: True
->>>>>>> 816ef3a4
+      value: success