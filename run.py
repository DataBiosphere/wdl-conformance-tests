#!/usr/bin/env python3
"""
run.py: Run conformance tests for WDL, grabbing the tests from the tests folder and expected values from
conformance.yaml
"""
import os
import json
import re

import sys
import hashlib
import argparse
import subprocess
import threading
import timeit

from ruamel.yaml import YAML

from concurrent.futures import ThreadPoolExecutor, as_completed, ProcessPoolExecutor
from shutil import which
from uuid import uuid4

from WDL.Type import Float as WDLFloat, String as WDLString, File as WDLFile, Int as WDLInt, Boolean as WDLBool, \
    Array as WDLArray, Map as WDLMap, Pair as WDLPair, StructInstance as WDLStruct

from typing import Optional, Iterable, Any, Dict, Tuple, List
from WDL.Type import Base as WDLBase

from lib import run_cmd, py_type_of_wdl_class, verify_failure, announce_test, print_response, convert_type, run_setup, \
    get_specific_tests, get_wdl_file


class WDLRunner:
    """
    A class describing how to invoke a WDL runner to run a workflow.
    """
    runner: str

    def format_command(self, wdl_file, json_file, results_file, args, verbose, pre_args=None):
        raise NotImplementedError


class CromwellStyleWDLRunner(WDLRunner):
    def __init__(self, runner):
        self.runner = runner

<<<<<<< HEAD
    def format_command(self, wdl_file, json_file, results_file, args, verbose):
=======
    def format_command(self, wdl_file, json_file, results_file, args, verbose, pre_args=None):
>>>>>>> 357acaa6
        return list(filter(None, self.runner.split(" "))) + [wdl_file, "-i", json_file, "-m", results_file] + args


class CromwellWDLRunner(CromwellStyleWDLRunner):
    download_lock = threading.Lock()

    def __init__(self):
        super().__init__('cromwell')

    def format_command(self, wdl_file, json_file, results_file, args, verbose, pre_args=None):
        if self.runner == 'cromwell' and not which('cromwell'):
            with CromwellWDLRunner.download_lock:
                if self.runner == 'cromwell':
                    # if there is no cromwell binary seen on the path, download
                    # our pinned version and use that instead
                    log_level = '-DLOG_LEVEL=OFF' if not verbose else ''
                    pre_args = '' if pre_args is None else pre_args
                    cromwell = os.path.abspath('build/cromwell.jar')
                    if not os.path.exists(cromwell):
                        print('Cromwell not seen in the path, now downloading cromwell to run tests... ')
                        run_cmd(cmd='make cromwell'.split(" "), cwd=os.getcwd())
                    self.runner = f'java {log_level} {pre_args} -jar {cromwell} run'

        return super().format_command(wdl_file, json_file, results_file, args, verbose)


class MiniWDLStyleWDLRunner(WDLRunner):
    def __init__(self, runner):
        self.runner = runner

<<<<<<< HEAD
    def format_command(self, wdl_file, json_file, results_file, args, verbose):
=======
    def format_command(self, wdl_file, json_file, results_file, args, verbose, pre_args=None):
>>>>>>> 357acaa6
        return self.runner.split(" ") + [wdl_file, "-i", json_file, "-o", results_file, "-d", "miniwdl-logs",
                                         "--verbose"] + args


RUNNERS = {
    'cromwell': CromwellWDLRunner(),
    'toil-wdl-runner': CromwellStyleWDLRunner('toil-wdl-runner --outputDialect miniwdl --logDebug'),
    'miniwdl': MiniWDLStyleWDLRunner('miniwdl run')
}


class WDLConformanceTestRunner:
    tests: List[Dict[Any, Any]]

    def __init__(self, conformance_file: str):
        yaml = YAML(typ='safe')
        with open(conformance_file, 'r') as f:
            self.tests = yaml.load(f)

    def compare_outputs(self, expected: Any, result: Any, typ: WDLBase):
        """
        Recursively ensure that the expected output object is the same as the resulting output object

        In the future, make this return where it failed instead to give less generic error messages

        :param expected: expected value object
        :param result: result value object from WDL runner
        :param typ: type of output from conformance file
        """
        if isinstance(typ, WDLArray):
            try:
                if len(expected) != len(result):
                    # length of output doesn't match
                    return {'status': 'FAILED', 'reason': f"Size of expected and result do not match!\n"
                                                          f"Expected output: {expected}\n"
                                                          f"Actual output: {result}!"}
                for i in range(len(expected)):
                    status_result = self.compare_outputs(expected[i], result[i], typ.item_type)
                    if status_result['status'] == 'FAILED':
                        return status_result
            except TypeError:
                return {'status': 'FAILED', 'reason': f"Not an array!\nExpected output: {expected}\n"
                                                      f"Actual output: {result}"}

        if isinstance(typ, WDLMap):
            try:
                if len(expected) != len(result):
                    return {'status': 'FAILED', 'reason': f"Size of expected and result do not match!\n"
                                                          f"Expected output: {expected}\n"
                                                          f"Actual result was: {result}!"}
                for key in expected.keys():
                    status_result = self.compare_outputs(expected[key], result[key], typ.item_type[1])
                    if status_result['status'] == 'FAILED':
                        return status_result
            except (KeyError, TypeError):
                return {'status': 'FAILED', 'reason': f"Not a map or missing keys!\nExpected output: {expected}\n"
                                                      f"Actual output: {result}"}

        # WDLStruct also represents WDLObject
        # Objects in conformance will be forced to be typed, same as Structs
        if isinstance(typ, WDLStruct):
            try:
                if len(expected) != len(result):
                    return {'status': 'FAILED', 'reason': f"Size of expected and result do not match!\n"
                                                          f"Expected output: {expected}\n"
                                                          f"Actual output: {result}!"}
                for key in expected.keys():
                    status_result = self.compare_outputs(expected[key], result[key], typ.members[key])
                    if status_result['status'] == 'FAILED':
                        return status_result
            except (KeyError, TypeError):
                return {'status': 'FAILED', 'reason': f"Not a struct or missing keys!\nExpected output: {expected}\n"
                                                      f"Actual output: {result}"}

        if isinstance(typ, (WDLInt, WDLFloat, WDLBool, WDLString)):
            # check that outputs are the same
            if expected != result:
                return {'status': 'FAILED', 'reason': f"Expected and result do not match!\n"
                                                      f"Expected output: {expected}\n"
                                                      f"Actual output: {result}!"}
            # check that output types are correct
            if not isinstance(expected, py_type_of_wdl_class(typ)) or not isinstance(result,
                                                                                     py_type_of_wdl_class(
                                                                                         typ)):
                return {'status': 'FAILED', 'reason': f"Incorrect types!\n"
                                                      f"Expected output: {expected}\n"
                                                      f"Actual output: {result}!"}

        if isinstance(typ, WDLFile):
            # check file path exists
            if not os.path.exists(result):
                return {'status': 'FAILED', 'reason': f"Result file does not exist!\n"
                                                      f"Expected filepath: {result}!"}

            if not isinstance(expected, dict):
                return {'status': 'FAILED', 'reason': f"Expected value is not a regex or md5sum!\n"
                                                      f"Expected result was: {expected}"}
            regex = expected.get('regex')
            if regex == "":
                return {'status': 'FAILED', 'reason': f"Expected regex is empty!"}
            if regex is not None:
                # get regex
                re_c = re.compile(regex)
                # check against regex
                with open(result, "r") as f:
                    text = f.read()
                    if not re_c.search(text):
                        return {'status': 'FAILED', 'reason': f"Regex did not match!\n"
                                                              f"Regex: {regex}\n"}
            else:
                # get md5sum
                with open(result, "rb") as f:
                    md5sum = hashlib.md5(f.read()).hexdigest()
                # check md5sum
                if md5sum != expected['md5sum']:
                    return {'status': 'FAILED', 'reason': f"Expected file does not match!\n"
                                                          f"Expected md5sum: {expected['md5sum']}\n"
                                                          f"Actual md5sum: {md5sum}!"}

        if isinstance(typ, WDLPair):
            try:
                if len(expected) != 2:
                    return {'status': 'FAILED', 'reason': f"Expected value is not a pair!\n"
                                                          f"Expected output: {expected}"}
                if expected['left'] != result['left'] or expected['right'] != result['right']:
                    return {'status': 'FAILED', 'reason': f"Expected and result do not match!\n"
                                                          f"Expected output: {expected}\n"
                                                          f"Actual result was: {result}!"}
            except (KeyError, TypeError):
                return {'status': 'FAILED', 'reason': f"Not a pair or missing keys!\nExpected output: {expected}\n"
                                                      f"Actual output: {result}"}
        return {'status': f'SUCCEEDED'}

    def run_verify(self, expected: dict, results_file: str, ret_code: int) -> dict:
        """
        Check either for proper output or proper success/failure of WDL program, depending on if 'fail' is included in
        the conformance test
        """
        if 'fail' in expected.keys():
            # workflow is expected to fail
            response = verify_failure(ret_code)
        else:
            # workflow is expected to run
            response = self.verify_outputs(expected, results_file, ret_code)
        return response

    def verify_outputs(self, expected: dict, results_file: str, ret_code: int) -> dict:
        """
        Verify that the test result outputs are the same as the expected output from the conformance file

        :param expected: expected value object
        :param results_file: filepath of resulting output file from the WDL runner
        :param ret_code: return code from WDL runner
        """
        if ret_code:
            return {'status': 'FAILED', 'reason': f"Workflow failed to run!"}

        try:
            with open(results_file, 'r') as f:
                test_results = json.load(f)
        except OSError:
            return {'status': 'FAILED', 'reason': f'Results file at {results_file} cannot be opened'}
        except json.JSONDecodeError:
            return {'status': 'FAILED', 'reason': f'Results file at {results_file} is not JSON'}

        if len(test_results['outputs']) != len(expected):
            return {'status': 'FAILED',
                    'reason': f"'outputs' section expected {len(expected)} results ({list(expected.keys())}), got "
                              f"{len(test_results['outputs'])} instead ({list(test_results['outputs'].keys())})"}

        result_outputs = test_results['outputs']

        result = {'status': f'SUCCEEDED', 'reason': None}

        # compare expected output to result output
        for identifier, output in result_outputs.items():
            try:
                python_type = convert_type(expected[identifier]['type'])
            except KeyError:
                return {'status': 'FAILED',
                        'reason': f"Output variable name '{identifier}' not found in expected results!"}

            if python_type is None:
                return {'status': 'FAILED', 'reason': f"Invalid expected type: {expected[identifier]['type']}!"}

            if 'value' not in expected[identifier]:
                return {'status': 'FAILED', 'reason': f"Test has no expected output of key 'value'!"}
            result = self.compare_outputs(expected[identifier]['value'], output, python_type)
            if result['status'] == 'FAILED':
                return result
        return result

    # Make sure output groups don't clobber each other.
    LOG_LOCK = threading.Lock()

    def run_single_test(self, test_index: int, test: dict, runner: str, version: str, time: bool, verbose: bool,
                        quiet: bool, args: Optional[Dict[str, Any]], jobstore_path: Optional[str]) -> dict:
        """
        Run a test and log success or failure.

        Return the response dict.
        """
        if test.get("setup") is not None:
            run_setup(test["setup"])
        inputs = test['inputs']
        wdl_dir = inputs['dir']
        wdl_input = inputs.get('wdl', f'{wdl_dir}.wdl')  # default wdl name
        json_input = inputs.get('json', f'{wdl_dir}.json')  # default json name
        abs_wdl_dir = os.path.abspath(wdl_dir)
        if version == "draft-2":
            wdl_input = f'{wdl_dir}/{wdl_input}'
        elif version == "1.0":
            wdl_input = f'{wdl_dir}/{wdl_input}'
        elif version == "1.1":
            wdl_input = f'{wdl_dir}/{wdl_input}'
        else:
            return {'status': 'FAILED', 'reason': f'WDL version {version} is not supported!'}

        json_path = f'{wdl_dir}/{json_input}'  # maybe return failing result if no json file found

        wdl_file = os.path.abspath(get_wdl_file(wdl_input, abs_wdl_dir, version))
        json_file = os.path.abspath(json_path)
        test_args = args[runner].split(" ") if args[runner] is not None else []
        unique_id = uuid4()
        # deal with jobstore_path argument for toil
        if runner == "toil-wdl-runner" and jobstore_path is not None:
            unique_jobstore_path = os.path.join(jobstore_path, f"wdl-jobstore-{unique_id}")
            test_args.extend(["--jobstore", unique_jobstore_path])
        outputs = test['outputs']
        results_file = os.path.abspath(f'results-{unique_id}.json')
        wdl_runner = RUNNERS[runner]
        # deal with cromwell arguments to define java system properties
        pre_args = None
        if runner == "cromwell":
            pre_args = args["cromwell_pre_args"]
        cmd = wdl_runner.format_command(wdl_file, json_file, results_file, test_args, verbose, pre_args)

        realtime = None
        if time:
            realtime_start = timeit.default_timer()
            (ret_code, stdout, stderr) = run_cmd(cmd=cmd, cwd=os.path.dirname(os.path.abspath(__file__)))
            realtime_end = timeit.default_timer()
            realtime = realtime_end - realtime_start
        else:
            (ret_code, stdout, stderr) = run_cmd(cmd=cmd, cwd=os.path.dirname(os.path.abspath(__file__)))

        if verbose:
            with self.LOG_LOCK:
                announce_test(test_index, test, version, runner)
        response = self.run_verify(outputs, results_file, ret_code)

        if time:
            response['time'] = {"real": realtime}
        if not quiet and (verbose or response['status'] == 'FAILED'):
            response['stdout'] = stdout.decode("utf-8", errors="ignore")
            response['stderr'] = stderr.decode("utf-8", errors="ignore")
        return response

    def handle_test(self, test_index: int, test: Dict[str, Any], runner: str, version: str, time: bool,
                    verbose: bool, quiet: bool, args: Optional[Dict[str, Any]], jobstore_path: Optional[str],
                    repeat: Optional[int] = None, progress: bool = False) -> Dict[str, Any]:
        """
        Decide if the test should be skipped. If not, run it.

        Returns a result that can have status SKIPPED, SUCCEEDED, or FAILED.
        """
        response = {'description': test.get('description'), 'number': test_index, 'id': test.get('id')}
        if version not in test['versions']:
            # Test to skip, if progress is true, then output
            if progress:
                print(f"Skipping test {test_index} (ID: {test['id']}) with runner {runner} on WDL version {version}.")
            response.update({'status': 'SKIPPED'})
            # return reason only if verbose is true
            if verbose:
                response.update({'reason': f'Test only applies to versions: {",".join(test["versions"])}'})
            return response
        else:
            # New test to run, if progress is true, then output
            if progress:
                print(f"Running test {test_index} (ID: {test['id']}) with runner {runner} on WDL version {version}.")
            response.update(
                self.run_single_test(test_index, test, runner, version, time, verbose, quiet, args, jobstore_path))
        if repeat is not None:
            response["repeat"] = repeat
        return response

    def run_and_generate_tests_args(self, tags: Optional[str], numbers: Optional[str], versions: str, runner: str,
                                    threads: int = 1, time: bool = False, verbose: bool = False, quiet: bool = False,
                                    args: Optional[Dict[str, Any]] = None, jobstore_path: Optional[str] = None,
                                    exclude_numbers: Optional[str] = None, ids: Optional[str] = None,
                                    repeat: Optional[int] = None, progress: bool = False) -> Tuple[List[Any], bool]:
        # Get all the versions to test.
        # Unlike with CWL, WDL requires a WDL file to declare a specific version,
        # and prohibits mixing file versions in a workflow, although some runners
        # might allow it.
        # But the tests all need to be for single WDL versions.
        versions_to_test = set(versions.split(','))
        selected_tests = get_specific_tests(conformance_tests=self.tests, tag_argument=tags, number_argument=numbers,
                                            exclude_number_argument=exclude_numbers, id_argument=ids)
        selected_tests_amt = len(selected_tests) * len(versions_to_test) * repeat
        successes = 0
        skips = 0
        test_responses = list()
        print(f'Testing runner {runner} on WDL versions: {",".join(versions_to_test)}\n')
        with ProcessPoolExecutor(max_workers=threads) as executor:  # process instead of thread so realtime works
            pending_futures = []
            for test_index in selected_tests:
                try:
                    test = self.tests[test_index]
                except KeyError:
                    print(f'ERROR: Provided test [{test_index}] do not exist.')
                    sys.exit(1)
                for version in versions_to_test:
                    for iteration in range(repeat):
                        # Handle each test as a concurrent job
                        result_future = executor.submit(self.handle_test,
                                                        test_index,
                                                        test,
                                                        runner,
                                                        version,
                                                        time,
                                                        verbose,
                                                        quiet,
                                                        args,
                                                        jobstore_path,
                                                        iteration + 1 if repeat is not None else None,
                                                        progress)
                        pending_futures.append(result_future)
            completed_count = 0
            for result_future in as_completed(pending_futures):
                completed_count += 1
                # Go get each result
                result = result_future.result()
                test_responses.append(result)
                if progress:
                    # if progress is true, then print a summarized output of the completed test and current status
<<<<<<< HEAD
                    print(f"{completed_count}/{selected_tests_amt}. Test {result['number']} (ID: {result['id']}) completed "
                          f"with status {result['status']}. ")
=======
                    print(
                        f"{completed_count}/{selected_tests_amt}. Test {result['number']} (ID: {test['id']}) completed "
                        f"with status {result['status']}. ")
>>>>>>> 357acaa6

        print("\n=== REPORT ===\n")

        # print tests in order to improve readability
        test_responses.sort(key=lambda a: a['number'])
        for response in test_responses:
            print_response(response)
            if response['status'] == 'SUCCEEDED':
                successes += 1
            elif response['status'] == 'SKIPPED':
                skips += 1

        print(
            f'{selected_tests_amt - skips} tests run, {successes} succeeded, {selected_tests_amt - skips - successes} '
            f'failed, {skips} skipped')

        if successes < selected_tests_amt - skips:
            # identify the failing tests
            failed_ids = [str(response['number']) for response in test_responses if
                          response['status'] not in {'SUCCEEDED', 'SKIPPED'}]
            print(f"\tFailures: {','.join(failed_ids)}")
            return test_responses, False
        return test_responses, True

    def run_and_generate_tests(self, options: argparse.Namespace) -> Tuple[List[Any], bool]:
        """
        Call run_and_generate_tests_args with a namespace object
        """
        args = {}
        for runner in RUNNERS.keys():
            if runner == "miniwdl":
                args[runner] = options.miniwdl_args
            if runner == "toil-wdl-runner":
                args[runner] = options.toil_args
            if runner == "cromwell":
                args[runner] = options.cromwell_args
                args["cromwell_pre_args"] = options.cromwell_pre_args
        return self.run_and_generate_tests_args(tags=options.tags, numbers=options.numbers, versions=options.versions,
                                                runner=options.runner, time=options.time, verbose=options.verbose,
                                                quiet=options.quiet, threads=options.threads, args=args,
                                                jobstore_path=options.jobstore_path,
                                                exclude_numbers=options.exclude_numbers, ids=options.id,
                                                repeat=options.repeat, progress=options.progress)


def add_options(parser) -> None:
    """
    Add options to a parser
    """
    parser.add_argument("--verbose", default=False, action='store_true',
                        help='Print more information about a test')
    parser.add_argument("--versions", "-v", default="1.0",
                        help='Select the WDL versions you wish to test against.')
    parser.add_argument("--tags", "-t", default=None,
                        help='Select the tags to run specific tests')
    parser.add_argument("--numbers", "-n", default=None,
                        help='Select the WDL test numbers you wish to run.')
    parser.add_argument("--runner", "-r", default='cromwell',
                        help='Select the WDL runner to use.')
    parser.add_argument("--threads", type=int, default=1,
                        help='Number of tests to run in parallel. The maximum should be the number of CPU cores (not '
                             'threads due to wall clock timing).')
    parser.add_argument("--time", default=False, action="store_true",
                        help="Time the conformance test run.")
    parser.add_argument("--quiet", default=False, action="store_true")
    parser.add_argument("--exclude-numbers", default=None, help="Exclude certain test numbers.")
    parser.add_argument("--toil-args", default=None, help="Arguments to pass into toil-wdl-runner. Ex: "
                                                          "--toil-args=\"caching=False\"")
    parser.add_argument("--miniwdl-args", default=None, help="Arguments to pass into miniwdl. Ex: "
                                                             "--miniwdl-args=\"--no-outside-imports\"")
    parser.add_argument("--cromwell-args", default=None, help="Arguments to pass into cromwell. Ex: "
                                                              "--cromwell-args=\"--options=[OPTIONS]\"")
    parser.add_argument("--cromwell-pre-args", default=None, help="Arguments to set java system properties before "
                                                                  "calling cromwell. This allows things such as "
                                                                  "setting cromwell config files with "
                                                                  "--cromwell-pre-args="
                                                                  "\"-Dconfig.file=build/overrides.conf\".")
    parser.add_argument("--id", default=None, help="Specify a WDL test by ID.")
    parser.add_argument("--repeat", default=1, type=int, help="Specify how many times to run each test.")
    # This is to deal with jobstores being created in the /data/tmp directory on Phoenix, which appears to be unique
    # per worker, thus causing JobstoreNotFound exceptions when delegating to many workers at a time
    parser.add_argument("--jobstore-path", "-j", default=None, help="Specify the PARENT directory for the jobstores to "
                                                                    "be created in.")
    # Test responses are collected and sorted, so this option allows the script to print out the current progress
    parser.add_argument("--progress", default=False, action="store_true", help="Print the progress of the test suite "
                                                                               "as it runs.")


def main(argv=None):
    # get directory of conformance tests and store as environmental variable
    # used to specify absolute paths in conformance file
    if argv is None:
        argv = sys.argv[1:]
    parser = argparse.ArgumentParser(description='Run WDL conformance tests.')
    add_options(parser)
    args = parser.parse_args(argv)

    if args.runner not in RUNNERS:
        print(f'Unsupported runner: {args.runner}')
        sys.exit(1)

    conformance_runner = WDLConformanceTestRunner(conformance_file="conformance.yaml")
    _, successful_run = conformance_runner.run_and_generate_tests(args)
    if not successful_run:
        # Fail the program overall if tests failed.
        sys.exit(1)


if __name__ == '__main__':
    main()<|MERGE_RESOLUTION|>--- conflicted
+++ resolved
@@ -44,11 +44,7 @@
     def __init__(self, runner):
         self.runner = runner
 
-<<<<<<< HEAD
-    def format_command(self, wdl_file, json_file, results_file, args, verbose):
-=======
     def format_command(self, wdl_file, json_file, results_file, args, verbose, pre_args=None):
->>>>>>> 357acaa6
         return list(filter(None, self.runner.split(" "))) + [wdl_file, "-i", json_file, "-m", results_file] + args
 
 
@@ -79,11 +75,7 @@
     def __init__(self, runner):
         self.runner = runner
 
-<<<<<<< HEAD
-    def format_command(self, wdl_file, json_file, results_file, args, verbose):
-=======
     def format_command(self, wdl_file, json_file, results_file, args, verbose, pre_args=None):
->>>>>>> 357acaa6
         return self.runner.split(" ") + [wdl_file, "-i", json_file, "-o", results_file, "-d", "miniwdl-logs",
                                          "--verbose"] + args
 
@@ -420,14 +412,9 @@
                 test_responses.append(result)
                 if progress:
                     # if progress is true, then print a summarized output of the completed test and current status
-<<<<<<< HEAD
-                    print(f"{completed_count}/{selected_tests_amt}. Test {result['number']} (ID: {result['id']}) completed "
-                          f"with status {result['status']}. ")
-=======
                     print(
                         f"{completed_count}/{selected_tests_amt}. Test {result['number']} (ID: {test['id']}) completed "
                         f"with status {result['status']}. ")
->>>>>>> 357acaa6
 
         print("\n=== REPORT ===\n")
 
