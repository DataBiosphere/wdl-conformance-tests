--- conflicted
+++ resolved
@@ -76,7 +76,7 @@
 
     def format_command(self, wdl_file, json_file, results_file, args, verbose):
         directory = '-d miniwdl-logs'
-        return f'{self.runner} {wdl_file} -i {json_file} -o {results_file} {" ".join(args)} {directory} --verbose --env MINIWDL__FILE_IO__ALLOW_ANY_INPUT=True'
+        return f'{self.runner} {wdl_file} -i {json_file} -o {results_file} {" ".join(args)} {directory} --verbose'
 
 
 RUNNERS = {
@@ -218,72 +218,9 @@
             # workflow is expected to fail
             response = verify_failure(ret_code)
         else:
-<<<<<<< HEAD
             # workflow is expected to run
             response = self.verify_outputs(expected, results_file, ret_code)
         return response
-=======
-            # get md5sum
-            with open(result, "rb") as f:
-                md5sum = hashlib.md5(f.read()).hexdigest()
-            # check md5sum
-            if md5sum != expected['md5sum']:
-                return {'status': 'FAILED', 'reason': f"Expected file does not match!\n"
-                                                      f"Expected md5sum: {expected['md5sum']}\n"
-                                                      f"Actual md5sum: {md5sum}!"}
-
-    if isinstance(typ, WDLPair):
-        try:
-            if len(expected) != 2:
-                return {'status': 'FAILED', 'reason': f"Expected value is not a pair!\n"
-                                                      f"Expected output: {expected}"}
-            if expected['left'] != result['left'] or expected['right'] != result['right']:
-                return {'status': 'FAILED', 'reason': f"Expected and result do not match!\n"
-                                                      f"Expected output: {expected}\n"
-                                                      f"Actual result was: {result}!"}
-        except (KeyError, TypeError):
-            return {'status': 'FAILED', 'reason': f"Not a pair or missing keys!\nExpected output: {expected}\n"
-                                                  f"Result output: {result}"}
-    return {'status': f'SUCCEEDED'}
-
-
-def run_verify(expected: dict, results_file: str, ret_code: int) -> dict:
-    """
-    Check either for proper output or proper success/failure of WDL program, depending on if 'fail' is included in the
-    conformance test
-    """
-    if 'fail' in expected.keys():
-        # workflow is expected to fail
-        response = verify_failure(ret_code)
-    else:
-        # workflow is expected to run
-        response = verify_outputs(expected, results_file, ret_code)
-    return response
-
-
-def verify_outputs(expected: dict, results_file: str, ret_code: int) -> dict:
-    """
-    Verify that the test result outputs are the same as the expected output from the conformance file
-
-    :param expected: expected value object
-    :param results_file: filepath of resulting output file from the WDL runner
-    :param ret_code: return code from WDL runner
-    """
-    if ret_code:
-        return {'status': 'FAILED', 'reason': f"Workflow failed to run!"}
-
-    try:
-        with open(results_file, 'r') as f:
-            test_results = json.load(f)
-    except OSError:
-        return {'status': 'FAILED', 'reason': f'Results file at {results_file} cannot be opened'}
-    except json.JSONDecodeError:
-        return {'status': 'FAILED', 'reason': f'Results file at {results_file} is not JSON'}
-
-    if len(test_results['outputs']) != len(expected):
-        return {'status': 'FAILED',
-                'reason': f"'outputs' section expected {len(expected)} results, got {len(test_results['outputs'])} instead"}
->>>>>>> 816ef3a4
 
     def verify_outputs(self, expected: dict, results_file: str, ret_code: int) -> dict:
         """
@@ -392,7 +329,8 @@
         return response
 
     def handle_test(self, test_index: int, test: Dict[str, Any], runner: str, version: str, time: bool,
-                    verbose: bool, quiet: bool, args: Optional[List[str]], repeat: Optional[int] = None) -> Dict[str, Any]:
+                    verbose: bool, quiet: bool, args: Optional[List[str]], repeat: Optional[int] = None) \
+            -> Dict[str, Any]:
         """
         Decide if the test should be skipped. If not, run it.
 
@@ -448,7 +386,7 @@
                                                         verbose,
                                                         quiet,
                                                         args,
-                                                        iteration+1 if repeat is not None else None)
+                                                        iteration + 1 if repeat is not None else None)
                         pending_futures.append(result_future)
             for result_future in as_completed(pending_futures):
                 # Go get each result
@@ -517,6 +455,7 @@
     parser.add_argument("--id", default=None, help="Specify a WDL test by ID.")
     parser.add_argument("--repeat", default=None, help="Specify how many times to run each test.")
 
+
 def main(argv=None):
     # get directory of conformance tests and store as environmental variable
     # used to specify absolute paths in conformance file
@@ -531,12 +470,7 @@
         sys.exit(1)
 
     conformance_runner = WDLConformanceTestRunner(conformance_file="conformance.yaml")
-    _, successful_run = conformance_runner.run_and_generate_tests(tags=args.tags, numbers=args.numbers,
-                                                                  versions=args.versions, runner=args.runner,
-                                                                  time=args.time, verbose=args.verbose,
-                                                                  quiet=args.quiet, threads=args.threads,
-                                                                  args=args.args, exclude_numbers=args.exclude_numbers,
-                                                                  ids=args.id)
+    _, successful_run = conformance_runner.run_and_generate_tests(args)
     if not successful_run:
         # Fail the program overall if tests failed.
         sys.exit(1)
