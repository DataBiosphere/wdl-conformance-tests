--- conflicted
+++ resolved
@@ -351,12 +351,7 @@
             # New test to run, if progress is true, then output
             if progress:
                 print(f"Running test {test_index} (ID: {test['id']}) with runner {runner} on WDL version {version}.")
-<<<<<<< HEAD
-            response.update(self.run_single_test(test_index, test, runner, version, time, verbose, quiet, args,
-                                                 jobstore_path))
-=======
             response.update(self.run_single_test(test_index, test, runner, version, time, verbose, quiet, args, jobstore_path))
->>>>>>> ee827f0a
         if repeat is not None:
             response["repeat"] = repeat
         return response
