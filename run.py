--- conflicted
+++ resolved
@@ -413,14 +413,10 @@
                 test_responses.append(result)
                 if progress:
                     # if progress is true, then print a summarized output of the completed test and current status
-<<<<<<< HEAD
-                    print(f"{completed_count}/{selected_tests_amt}. Test {result['number']} (ID: {result['id']}) completed "
-                          f"with status {result['status']}. ")
-=======
                     print(
-                        f"{completed_count}/{selected_tests_amt}. Test {result['number']} (ID: {test['id']}) completed "
-                        f"with status {result['status']}. ")
->>>>>>> ed77bda8
+                        f"{completed_count}/{selected_tests_amt}. Test {result['number']} (ID: {result['id']}) completed "
+                        f"with status {result['status']}. "
+                    )
 
         print("\n=== REPORT ===\n")
 
@@ -435,7 +431,8 @@
 
         print(
             f'{selected_tests_amt - skips} tests run, {successes} succeeded, {selected_tests_amt - skips - successes} '
-            f'failed, {skips} skipped')
+            f'failed, {skips} skipped'
+        )
 
         if successes < selected_tests_amt - skips:
             # identify the failing tests
