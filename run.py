#!/usr/bin/env python3
"""
run.py: Run conformance tests for WDL, grabbing the tests from the tests folder and expected values from
conformance.yaml
"""
import os
import json
import re
import sys
import hashlib
import argparse
import subprocess
import threading
from ruamel.yaml import YAML

from concurrent.futures import ThreadPoolExecutor, as_completed
from shutil import which
from uuid import uuid4

from WDL.Type import Float as WDLFloat, String as WDLString, File as WDLFile, Int as WDLInt, Boolean as WDLBool, \
    Array as WDLArray, Map as WDLMap, Pair as WDLPair, StructInstance as WDLStruct

from typing import Optional, Iterable, Any
from WDL.Type import Base as WDLBase


def get_first_wdl_line(filename: str) -> str:
    """
    Get the first line of code (not a comment or whitespace) in a wdl file
    """
    with open(filename, 'r') as f:
        for line in f.readlines():
            # skip over comments and empty lines
            if line.lstrip().startswith("#"):
                continue
            if line.strip() == '':
                continue

            return line


def get_wdl_version_from_file(filename: str) -> str:
    """
    Find the wdl version of a wdl file through parsing
    """
    line = get_first_wdl_line(filename)

    # get version
    if "version 1.0" in line:
        return "1.0"
    elif "version 1.1" in line:
        return "1.1"
    else:
        return "draft-2"


def generate_change_command_string(lines):
    """
    Generator to change the expression placeholder syntax in command strings for draft-2

    ex:
    command {
        ~{var}
    }
    turns into
    command {
        ${var}
    }

    Syntax must follow the above and isolated closing braces should only indicate where the command string ends

    """
    iterator = iter(lines)
    in_command = False
    for line in iterator:
        if in_command is False:
            if line.strip() == "command <<<" or line.strip() == "command {":
                in_command = True
            yield line
        else:
            if line.strip() == ">>>" or line.strip() == "}":  # this could be accidentally triggered
                in_command = False
            yield line.replace("~{", "${")


def generate_remove_input(lines):
    """
    Generator to remove input section wrapper for converting to draft-2

    Base wdl file must have the format:
    input {
        ...
    }
    """
    iterator = iter(lines)
    flag = False
    for line in iterator:
        # skip over comments and empty lines
        if line.lstrip().startswith("#"):
            continue
        if line.strip() == '':
            continue

        if "input {" == line.strip():
            flag = True
            continue
        if flag is True and "}" == line.strip():
            flag = False
            continue
        yield line


def generate_replace_version_wdl(version, lines):
    """
    Generator to replace version declaration given an iterator or iterable
    """
    iterator = iter(lines)
    for line in iterator:
        # skip over comments and empty lines
        if line.lstrip().startswith("#"):
            continue
        if line.strip() == '':
            continue

        if version == "1.0":
            yield "version 1.0\n"
        elif version == "1.1":
            yield "version 1.1\n"

        yield from iterator
        return


def generate_wdl(filename: str, wdl_dir: str, target_version: str, outfile_name: str = "generated_wdl.wdl") -> str:
    """
    Generate the wdl file given an existing wdl file and a target version.

    Returns the filename
    """

    # first see what version the base wdl file is
    version = get_wdl_version_from_file(filename)

    # if the wdl file version is the same as the target version, return the wdl file as there is no need to generate
    if version == target_version:
        return filename

    # patchfiles for each version
    # if they exist, use patch instead of parsing/generating
    patch_file_draft2 = f"{wdl_dir}/version_draft-2.patch"  # hardcoded patchfile names
    patch_file_10 = f"{wdl_dir}/version_1.0.patch"
    patch_file_11 = f"{wdl_dir}/version_1.1.patch"
    if target_version == "draft-2" and os.path.exists(patch_file_draft2):
        return patch(filename, patch_file_draft2, wdl_dir, outfile_name=outfile_name)
    if target_version == "1.0" and os.path.exists(patch_file_10):
        return patch(filename, patch_file_10, wdl_dir, outfile_name=outfile_name)
    if target_version == "1.1" and os.path.exists(patch_file_11):
        return patch(filename, patch_file_11, wdl_dir, outfile_name=outfile_name)

    # generate new wdl file
    outfile_path = os.path.join(wdl_dir, outfile_name)
    with open(filename, 'r') as f:
        with open(outfile_path, 'w') as out:
            gen = generate_replace_version_wdl(target_version, f.readlines())
            # if draft-2, remove input section and change command section syntax
            if target_version == "draft-2":
                gen = generate_change_command_string(generate_remove_input(gen))
            for line in gen:
                out.write(line)
    return outfile_path


def patch(filename: str, patch_filename: str, wdl_dir: str, outfile_name: str = "draft-2.wdl") -> str:
    """Run the patch command given an input file, patch file, directory, and output file"""
    outfile_path = os.path.join(wdl_dir, outfile_name)
    subprocess.run(f"patch {filename} {patch_filename} -o {outfile_path}", shell=True)
    return f"{outfile_name}"


def get_wdl_file(wdl_file: str, wdl_dir: str, version: str) -> str:
    """
    Get the right WDL file for a test.

    Takes a base wdl file, the wdl directory, and a version.

    If the base wdl file is already the right version, it will return the base wdl file.
    Else, it will generate/create a new wdl file for the given version.
    """
    outfile_name = f"_version_{version}.wdl"
    return generate_wdl(wdl_file, wdl_dir, version, outfile_name=outfile_name)


class WDLRunner:
    """
    A class describing how to invoke a WDL runner to run a workflow.
    """

    def format_command(self, wdl_file, json_file, results_file, args, verbose):
        raise NotImplementedError


class CromwellStyleWDLRunner(WDLRunner):
    def __init__(self, runner):
        self.runner = runner

    def format_command(self, wdl_file, json_file, results_file, args, verbose):
        return f'{self.runner} {wdl_file} -i {json_file} -m {results_file} {" ".join(args)}'


class CromwellWDLRunner(CromwellStyleWDLRunner):
    download_lock = threading.Lock()

    def __init__(self):
        super().__init__('cromwell')

    def format_command(self, wdl_file, json_file, results_file, args, verbose):
        if self.runner == 'cromwell' and not which('cromwell'):
            with CromwellWDLRunner.download_lock:
                if self.runner == 'cromwell':
                    # if there is no cromwell binary seen on the path, download
                    # our pinned version and use that instead
                    log_level = '-DLOG_LEVEL=OFF' if not verbose else ''
                    cromwell = os.path.abspath('build/cromwell.jar')
                    if not os.path.exists(cromwell):
                        print('Cromwell not seen in the path, now downloading cromwell to run tests... ')
                        run_cmd(cmd='make cromwell', cwd=os.getcwd())
                    self.runner = f'java {log_level} -jar {cromwell} run'

        return super().format_command(wdl_file, json_file, results_file, args, verbose)


class MiniWDLStyleWDLRunner(WDLRunner):
    def __init__(self, runner):
        self.runner = runner

    def format_command(self, wdl_file, json_file, results_file, args, verbose):
        directory = '-d miniwdl-logs'
        return f'{self.runner} {wdl_file} -i {json_file} -o {results_file} {" ".join(args)} {directory} --verbose'


RUNNERS = {
    'cromwell': CromwellWDLRunner(),
    'toil-wdl-runner-old': CromwellStyleWDLRunner('toil-wdl-runner-old'),
    'toil-wdl-runner': CromwellStyleWDLRunner('toil-wdl-runner --outputDialect miniwdl --logDebug'),
    'miniwdl': MiniWDLStyleWDLRunner('miniwdl run')
}


def run_cmd(cmd, cwd):
    p = subprocess.Popen(cmd, stdout=-1, stderr=-1, shell=True, cwd=cwd)
    stdout, stderr = p.communicate()

    return p.returncode, stdout, stderr


def convert_type(wdl_type: Any) -> Optional[WDLBase]:
    """
    Given a string description of a type in WDL, return an instance
    of a MiniWDL WDL.Type class that represents the given type.

    :param wdl_type: representation of wdl type
    """
    outer_py_typ = wdl_type_to_miniwdl_class(wdl_outer_type(wdl_type))

    if outer_py_typ is WDLStruct:
        # objects currently forced to be typed just like structs
        struct_type = WDLStruct("Struct")
        members = {}

        for k, v in wdl_type.items():
            value_type = convert_type(v)
            # if value type conversion failed, then type is invalid, so return None
            if value_type is None:
                return None
            members[k] = value_type
        struct_type.members = members

        return struct_type

    if outer_py_typ is WDLPair:
        inner_type = wdl_inner_type(wdl_type)

        key_and_value_type = inner_type.split(',')
        if len(key_and_value_type) < 2:
            # either no inner type provided or not enough type provided for pair
            return None
        key_type = key_and_value_type[0].strip()
        value_type = key_and_value_type[1].strip()
        left_type = convert_type(key_type)
        right_type = convert_type(value_type)
        return WDLPair(left_type, right_type)

    if outer_py_typ is WDLMap:
        inner_type = wdl_inner_type(wdl_type)

        key_and_value_type = inner_type.split(',')
        if len(key_and_value_type) < 2:
            # either no types or too few types provided for map
            return None
        key_type = key_and_value_type[0].strip()
        value_type = key_and_value_type[1].strip()
        converted_key_type = convert_type(key_type)
        converted_value_type = convert_type(value_type)

        # if inner type conversion failed, return None
        if None in (converted_key_type, converted_value_type):
            return None

        return WDLMap((converted_key_type, converted_value_type))

    if outer_py_typ is WDLArray:
        inner_type = wdl_inner_type(wdl_type)
        if inner_type in ('Array', ''):
            # no given inner type
            return None
        converted_inner_type = convert_type(inner_type)
        # if inner type conversion failed, then type is invalid, so return None
        return outer_py_typ(converted_inner_type) if converted_inner_type is not None else None
    # primitives remaining
    return wdl_type_to_miniwdl_class(wdl_type)()


def wdl_type_to_miniwdl_class(wdl_type: Any) -> Optional[WDLBase]:
    """
    Given a WDL type name, return a MiniWDL class.

    Currently supports File, Int, Boolean, String, Float, Array, Map, Struct, Object (treated same as Struct)

    Structs are inputted as dictionaries

    :param wdl_type: representation of WDL type
    """

    if wdl_type == 'File':
        return WDLFile
    elif wdl_type == 'Int':
        return WDLInt
    elif wdl_type == 'Boolean':
        return WDLBool
    elif wdl_type == 'String':
        return WDLString
    elif wdl_type == 'Array':
        return WDLArray
    elif wdl_type == 'Float':
        return WDLFloat
    elif wdl_type == 'Map':
        return WDLMap
    elif wdl_type == 'Pair':
        return WDLPair
    elif isinstance(wdl_type, dict):
        return WDLStruct
    else:
        raise NotImplementedError
        # return None


def wdl_outer_type(wdl_type):
    """
    Get the outermost type of a WDL type. So "Array[String]" gives "Array".
    """
    # deal with structs
    if isinstance(wdl_type, dict):
        return wdl_type
    return wdl_type.split('[')[0]


def wdl_inner_type(wdl_type):
    """
    Get the interior type of a WDL type. So "Array[String]" gives "String".
    """
    if '[' in wdl_type:
        return '['.join(wdl_type.split('[')[1:])[:-1]
    else:
        return wdl_type


def expand_vars_in_expected(expected_value: Iterable) -> None:
    """
    For the expected value, expand all ${WDL_DIR} environmental variables

    When WDL functions convert paths to strings, they use the absolute path. ${WDL_DIR} specifies the path of the
    conformance test folder to add before the string of the relative path

    ex: Functions such as quote() and squote() take type File:
      path/to/file.txt
    and turn it into type String:
      "/home/user/wdl-conformance-tests/path/to/file.txt"
    """
    if isinstance(expected_value, list):
        for i, value in enumerate(expected_value):
            if isinstance(value, list) or isinstance(value, dict):
                expand_vars_in_expected(value)
            else:
                if isinstance(value, str):
                    expected_value[i] = os.path.expandvars(value)

    if isinstance(expected_value, dict):
        for name, value in expected_value.items():
            if isinstance(value, list) or isinstance(value, dict):
                expand_vars_in_expected(value)
            else:
                if isinstance(value, str):
                    expected_value[name] = os.path.expandvars(value)


def py_type_of_wdl_class(wdl_type: WDLBase):
    """
    Return python equivalent type for a given WDL.Type class
    """
    if isinstance(wdl_type, WDLInt):
        return int
    elif isinstance(wdl_type, WDLFloat):
        return float
    elif isinstance(wdl_type, WDLBool):
        return bool
    elif isinstance(wdl_type, WDLString):
        return str


def compare_outputs(expected: Any, result: Any, typ: WDLBase):
    """
    Recursively ensure that the expected output object is the same as the resulting output object

    In the future, make this return where it failed instead to give less generic error messages

    :param expected: expected value object
    :param result: result value object from WDL runner
    :param typ: type of output from conformance file
    """
    if isinstance(typ, WDLArray):
        try:
            if len(expected) != len(result):
                # length of output doesn't match
                return {'status': 'FAILED', 'reason': f"Size of expected and result do not match!\n"
                                                      f"Expected output: {expected}\n"
                                                      f"Actual result was: {result}!"}
            for i in range(len(expected)):
                status_result = compare_outputs(expected[i], result[i], typ.item_type)
                if status_result['status'] == 'FAILED':
                    return status_result
        except TypeError:
            return {'status': 'FAILED', 'reason': f"Not an array!\nExpected output: {expected}\n"
                                                  f"Result output: {result}"}

    if isinstance(typ, WDLMap):
        try:
            if len(expected) != len(result):
                return {'status': 'FAILED', 'reason': f"Size of expected and result do not match!\n"
                                                      f"Expected output: {expected}\n"
                                                      f"Actual result was: {result}!"}
            for key in expected.keys():
                status_result = compare_outputs(expected[key], result[key], typ.item_type[1])
                if status_result['status'] == 'FAILED':
                    return status_result
        except (KeyError, TypeError):
            return {'status': 'FAILED', 'reason': f"Not a map or missing keys!\nExpected output: {expected}\n"
                                                  f"Result output: {result}"}

    # WDLStruct also represents WDLObject
    # Objects in conformance will be forced to be typed, same as Structs
    if isinstance(typ, WDLStruct):
        try:
            if len(expected) != len(result):
                return {'status': 'FAILED', 'reason': f"Size of expected and result do not match!\n"
                                                      f"Expected output: {expected}\n"
                                                      f"Actual result was: {result}!"}
            for key in expected.keys():
                status_result = compare_outputs(expected[key], result[key], typ.members[key])
                if status_result['status'] == 'FAILED':
                    return status_result
        except (KeyError, TypeError):
            return {'status': 'FAILED', 'reason': f"Not a struct or missing keys!\nExpected output: {expected}\n"
                                                  f"Result output: {result}"}

    if isinstance(typ, (WDLInt, WDLFloat, WDLBool, WDLString)):
        # check that outputs are the same
        if expected != result:
            return {'status': 'FAILED', 'reason': f"Expected and result do not match!\n"
                                                  f"Expected output: {expected}\n"
                                                  f"Actual result was: {result}!"}
        # check that output types are correct
        if not isinstance(expected, py_type_of_wdl_class(typ)) or not isinstance(result, py_type_of_wdl_class(typ)):
            return {'status': 'FAILED', 'reason': f"Incorrect types!\n"
                                                  f"Expected output: {expected}\n"
                                                  f"Actual result was: {result}!"}

    if isinstance(typ, WDLFile):
        # check file path exists
        if not os.path.exists(result):
            return {'status': 'FAILED', 'reason': f"Result file does not exist!\n"
                                                  f"Expected filepath: {result}!"}

        if not isinstance(expected, dict):
            return {'status': 'FAILED', 'reason': f"Expected value is not a regex or md5sum!\n"
                                                  f"Expected result was: {expected}"}
        regex = expected.get('regex')
        if regex == "":
            return {'status': 'FAILED', 'reason': f"Expected regex is empty!"}
        if regex is not None:
            # get regex
            re_c = re.compile(regex)
            # check against regex
            with open(result, "r") as f:
                text = f.read()
                if not re_c.search(text):
                    return {'status': 'FAILED', 'reason': f"Regex did not match!\n"
                                                          f"Regex: {regex}\n"}
        else:
            # get md5sum
            with open(result, "rb") as f:
                md5sum = hashlib.md5(f.read()).hexdigest()
            # check md5sum
            if md5sum != expected['md5sum']:
                return {'status': 'FAILED', 'reason': f"Expected file does not match!\n"
                                                      f"Expected md5sum: {expected['md5sum']}\n"
                                                      f"Actual md5sum: {md5sum}!"}

    if isinstance(typ, WDLPair):
        try:
            if len(expected) != 2:
                return {'status': 'FAILED', 'reason': f"Expected value is not a pair!\n"
                                                      f"Expected output: {expected}"}
            if expected['left'] != result['left'] or expected['right'] != result['right']:
                return {'status': 'FAILED', 'reason': f"Expected and result do not match!\n"
                                                      f"Expected output: {expected}\n"
                                                      f"Actual result was: {result}!"}
        except (KeyError, TypeError):
            return {'status': 'FAILED', 'reason': f"Not a pair or missing keys!\nExpected output: {expected}\n"
                                                  f"Result output: {result}"}
    return {'status': f'SUCCEEDED'}


def run_verify(expected: dict, results_file: str, ret_code: int) -> dict:
    """
    Check either for proper output or proper success/failure of WDL program, depending on if 'fail' is included in the
    conformance test
    """
    if 'fail' in expected.keys():
        # workflow is expected to fail
        response = verify_failure(ret_code)
    else:
        # workflow is expected to run
        response = verify_outputs(expected, results_file, ret_code)
    return response


def verify_outputs(expected: dict, results_file: str, ret_code: int) -> dict:
    """
    Verify that the test result outputs are the same as the expected output from the conformance file

    :param expected: expected value object
    :param results_file: filepath of resulting output file from the WDL runner
    :param ret_code: return code from WDL runner
    """
    if ret_code:
        return {'status': 'FAILED', 'reason': f"Workflow failed to run!"}

    try:
        with open(results_file, 'r') as f:
            test_results = json.load(f)
    except OSError:
        return {'status': 'FAILED', 'reason': f'Results file at {results_file} cannot be opened'}
    except json.JSONDecodeError:
        return {'status': 'FAILED', 'reason': f'Results file at {results_file} is not JSON'}

    if len(test_results['outputs']) != len(expected):
        return {'status': 'FAILED',
                'reason': f"'outputs' section expected {len(test_results['outputs'])} results, got {len(expected)} instead"}

    result_outputs = test_results['outputs']

    result = {'status': f'SUCCEEDED', 'reason': None}

    # compare expected output to result output
    for identifier, output in result_outputs.items():
        try:
            python_type = convert_type(expected[identifier]['type'])
        except KeyError:
            return {'status': 'FAILED', 'reason': f"Output variable name '{identifier}' not found in expected results!"}

        if python_type is None:
            return {'status': 'FAILED', 'reason': f"Invalid expected type: {expected[identifier]['type']}!"}

        if 'value' not in expected[identifier]:
            return {'status': 'FAILED', 'reason': f"Test has no expected output of key 'value'!"}
        result = compare_outputs(expected[identifier]['value'], output, python_type)
        if result['status'] == 'FAILED':
            return result
    return result


def verify_failure(ret_code: int) -> dict:
    """
    Verify that the workflow did fail

    ret_code should be the status code WDL runner outputs when running the test
    :param ret_code: return code from WDL runner

    If ret_code is fail (>0 or True), then return success
    If ret_code is success (0 or False), then return failure
    """
    # This currently only tests if the workflow simply failed to run or not. It cannot differentiate
    # between different error codes. Cromwell and MiniWDL (and toil-wdl-runner) return different error codes for the
    # same WDL error and the results file that they write to do not look very similar
    # toil-wdl-runner doesn't seem to write to the results file at all?
    # There might be a better method
    if not ret_code:
        return {'status': 'FAILED',
                'reason': f"Workflow did not fail!"}

    # proper failure, return success
    return {'status': f'SUCCEEDED'}


def announce_test(test_index, test, version):
    parsed_description = test["description"].strip().replace("\n", "; ")
    if version is not None:
        print(f'{test_index}: RUNNING with WDL version {version}: {parsed_description}')


# Make sure output groups don't clobber each other.
LOG_LOCK = threading.Lock()


def print_response(response):
    """
    Log a test response that has a status and maybe a reason.
    """
    # remove newlines in description to make printing neater
    parsed_description = response["description"].strip().replace("\n", "; ")
    print(f'{response["number"]}: {response["status"]}: {parsed_description}')

    # print reason, exists only if failed or if verbose
    if response.get("reason"):
        print(f'REASON: {response.get("reason")}')
    # if failed or --verbose, stdout and stderr will exist, so print
    if response.get("stdout"):
        print(f'stdout: {response.get("stdout")}\n')
    if response.get("stderr"):
        print(f'stderr: {response.get("stderr")}')


def run_test(test_index: str, test: dict, runner: WDLRunner, verbose: bool, version: str) -> dict:
    """
    Run a test and log success or failure.

    Return the response dict.
    """

    inputs = test['inputs']
    wdl_dir = inputs['dir']
    wdl_input = inputs.get('wdl', f'{wdl_dir}.wdl')  # default wdl name
    json_input = inputs.get('json', f'{wdl_dir}.json')  # default json name
    test_folder = "tests"
    abs_wdl_dir = os.path.abspath(os.path.join(test_folder, wdl_dir))
    if version == "draft-2":
        wdl_input = f'{test_folder}/{wdl_dir}/{wdl_input}'
    elif version == "1.0":
        wdl_input = f'{test_folder}/{wdl_dir}/{wdl_input}'
    elif version == "1.1":
        wdl_input = f'{test_folder}/{wdl_dir}/{wdl_input}'
    else:
        return {'status': 'FAILED', 'reason': f'WDL version {version} is not supported!'}

    json_path = f'{test_folder}/{wdl_dir}/{json_input}'  # maybe return failing result if no json file found

    wdl_file = os.path.abspath(get_wdl_file(wdl_input, abs_wdl_dir, version))
    json_file = os.path.abspath(json_path)

    args = test.get('args', [])
    outputs = test['outputs']
    results_file = os.path.abspath(f'results-{uuid4()}.json')
    cmd = runner.format_command(wdl_file, json_file, results_file, args, verbose)

    (ret_code, stdout, stderr) = run_cmd(cmd=cmd, cwd=os.path.dirname(os.path.abspath(__file__)))

    if verbose:
        with LOG_LOCK:
            announce_test(test_index, test, version)
    response = run_verify(outputs, results_file, ret_code)

    if verbose or response['status'] == 'FAILED':
        response['stdout'] = stdout.decode("utf-8", errors="ignore")
        response['stderr'] = stderr.decode("utf-8", errors="ignore")
    return response


def handle_test(test_index, test, runner, version, verbose):
    """
    Decide if the test should be skipped. If not, run it.

    Returns a result that can have status SKIPPED, SUCCEEDED, or FAILED.
    """
    response = {'description': test.get('description'), 'number': test_index}
    if version not in test['versions']:
        response.update({'status': 'SKIPPED'})
        # return reason only if verbose is true
        if verbose:
            response.update({'reason': f'Test only applies to versions: {",".join(test["versions"])}'})
        return response
    else:
        response.update(run_test(test_index, test, runner, verbose, version))
    return response


def get_tags(tags):
    """
    Parse the tag argument

    Given the tag argument, return all tags as a set
    """
    if tags is None:
        return None
    all_tags = [i for i in tags.split(',') if i]
    tests = set()
    for f in all_tags:
        tests.add(f)
    return tests


def get_test_indices(number_argument):
    """
    Parse the number argument

    Given the number argument, return all selected test numbers/indices as a set
    """
    if number_argument is None:
        return None
    ranges = [i for i in number_argument.split(',') if i]
    split_ranges = [i.split('-') if '-' in i else [i, i] for i in ranges]
    tests = set()
    for start, end in split_ranges:
        for test_number in range(int(start), int(end) + 1):
            tests.add(test_number)
    return tests


def get_specific_tests(conformance_tests, tag_argument, number_argument):
    """
    Given the expected tests, tag argument, and number argument, return a list of all test numbers/indices to run
    """
    given_indices = get_test_indices(number_argument)
    given_tags = get_tags(tag_argument)
    tests = set()
    if given_indices is None:
        given_indices = [i for i in range(len(conformance_tests))]
    for test_number in given_indices:
        test_tags = conformance_tests[test_number]['tags']
        if given_tags is None or any(tag in given_tags for tag in test_tags):
            tests.add(test_number)
    return sorted(list(tests))


def main(argv=sys.argv[1:]):
    # get directory of conformance tests and store as environmental variable
    # used to specify absolute paths in conformance file
    os.environ['WDL_DIR'] = os.path.dirname(os.path.abspath(__file__))
    parser = argparse.ArgumentParser(description='Run WDL conformance tests.')
    parser.add_argument("--verbose", default=False, action='store_true',
                        help='Print more information about a test')
    parser.add_argument("--versions", "-v", default="1.0",
                        help='Select the WDL versions you wish to test against.')
    parser.add_argument("--tags", "-t", default=None,
                        help='Select the tags to run specific tests')
    parser.add_argument("--numbers", "-n", default=None,
                        help='Select the WDL test numbers you wish to run.')
    parser.add_argument("--runner", "-r", default='cromwell',
                        help='Select the WDL runner to use.')
    parser.add_argument("--threads", type=int, default=None,
                        help='Number of tests to run in parallel.')
    args = parser.parse_args(argv)

    # Get all the versions to test.
    # Unlike with CWL, WDL requires a WDL file to declare a specific version,
    # and prohibits mixing file versions in a workflow, although some runners
    # might allow it.
    # But the tests all need to be for single WDL versions.
    versions_to_test = set(args.versions.split(','))

    yaml = YAML(typ='safe')
    with open('conformance.yaml', 'r') as f:
        tests = yaml.load(f)

    if args.runner not in RUNNERS:
        print(f'Unsupported runner: {args.runner}')
        sys.exit(1)

    runner = RUNNERS[args.runner]

    print(f'Testing runner {args.runner} on WDL versions: {",".join(versions_to_test)}\n')

    successes = 0
    skips = 0

    selected_tests = get_specific_tests(tests, args.tags, args.numbers)

    selected_tests_amt = len(selected_tests) * len(versions_to_test)

    test_responses = list()

    with ThreadPoolExecutor(max_workers=args.threads) as executor:
        pending_futures = []
        for test_index in selected_tests:
            for version in versions_to_test:
                try:
                    test = tests[test_index]
                    expand_vars_in_expected(test)
                except KeyError:
                    print(f'ERROR: Provided test [{test_index}] do not exist.')
                    sys.exit(1)
                # Handle each test as a concurrent job
                result_future = executor.submit(handle_test,
                                                test_index,
                                                test,
                                                runner,
                                                version,
                                                args.verbose)
                pending_futures.append(result_future)
        for result_future in as_completed(pending_futures):
            # Go get each result or reraise the relevant exception
            result = result_future.result()
            test_responses.append(result)
            if args.verbose:
                # Also print result now since we printed RUNNING
                print_response(result)
            if result['status'] == 'SUCCEEDED':
                successes += 1
            elif result['status'] == 'SKIPPED':
                skips += 1

<<<<<<< HEAD
        print("=== REPORT ===")

        # print tests in order at the end to improve readability
        test_responses.sort(key = lambda a: a['number'])
=======
        # print tests in order to improve readability
        test_responses.sort(key=lambda a: a['number'])
>>>>>>> ba19866f
        for response in test_responses:
            print_response(response)

    print(
        f'{selected_tests_amt - skips} tests run, {successes} succeeded, {selected_tests_amt - skips - successes} failed, {skips} skipped')

    if successes < selected_tests_amt - skips:
        # identify the failing tests
        failed_ids = [str(response['number']) for response in test_responses if response['status'] not in {'SUCCEEDED', 'SKIPPED'}]
        print(f"\tFailures: {','.join(failed_ids)}")
        # Fail the program overall if tests failed.
        sys.exit(1)


if __name__ == '__main__':
    main()<|MERGE_RESOLUTION|>--- conflicted
+++ resolved
@@ -828,15 +828,10 @@
             elif result['status'] == 'SKIPPED':
                 skips += 1
 
-<<<<<<< HEAD
         print("=== REPORT ===")
 
-        # print tests in order at the end to improve readability
-        test_responses.sort(key = lambda a: a['number'])
-=======
         # print tests in order to improve readability
         test_responses.sort(key=lambda a: a['number'])
->>>>>>> ba19866f
         for response in test_responses:
             print_response(response)
 
