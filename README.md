--- conflicted
+++ resolved
@@ -142,19 +142,13 @@
 ## Test formatting
 The test runner uses a single WDL file for each test, written for a single WDL version, to run the test across all applicable WDL versions. This is accomplished by rewriting that one WDL file at runtime to produce generated WDL files targeting the other WDL versions.
 
-<<<<<<< HEAD
-There are two ways for generating these tests: [automatic](#automatic-formatting) or [manual](#manual-formatting).
+Test can use either [automatic version conversion](#automatic-version-conversion) or [manual version conversion](#manual-version-conversion) to be runnable across multiple WDL versions from a single file. If a test uses neither, it must be restricted to a single WDL version.
 ### Automatic version conversion
 Different WDL versions (`draft-2`, `1.0`, `1.1`) all have slightly different syntax. To deal with this, the runner will 
 automatically convert from one version to another before running a WDL test. As long as the format of a WDL file 
 follows these format conventions, the conversion will work properly:
 
 Any input section in WDL code must follow the format:
-=======
-Test can use either [automatic formatting](#automatic-formatting) or [manual formatting](#manual-formatting) to be runnable across multiple WDL versions from a single file. If a test uses neither, it must be restricted to a single WDL version.
-### Automatic formatting
-With automatic formatting, this means that input sections in WDL code must follow the format:
->>>>>>> c2b0ecb7
 ```wdl
 input {
     ...
