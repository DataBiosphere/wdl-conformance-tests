# Running Conformance Tests on Slulrm Clusters
## Singularity Cache
Note: For Singularity, Singularity Cache directories may need to be specified:\
[toil-wdl-runner](https://giwiki.gi.ucsc.edu/index.php?title=Slurm_Tips_for_Toil)\
[Cromwell](https://cromwell.readthedocs.io/en/stable/tutorials/Containers/#singularity-cache)\
[MiniWDL](https://github.com/chanzuckerberg/miniwdl/blob/6dfe83781f74a8e248727eb61c31e1c7562bd26e/tests/singularity.t#L29)

Docker should handle cache by itself.
## Under Cromwell
Running on Slurm (and other clusters) may require more arguments/options to be passed into the runners.

A [configuration file](https://cromwell.readthedocs.io/en/stable/Configuring/) must be used to tell Cromwell how to schedule workers under Slurm.
An example configuration file is in [cromwell-config.conf](examples/cromwell-config.conf). This file specifies to Cromwell how to run in Slurm with Singularity.

The configuration file is then passed into the runner through `--cromwell-pre-args` (not `--cromwell-args` as this must be passed into Java, not Cromwell).
```commandline
python run.py --runner cromwell --id tut01 --cromwell-pre-args="-Dconfig.file=examples/cromwell-config.conf"
```

For Slurm+Docker, the [configuration file](examples/cromwell-config.conf) includes an example configuration, but this has not been fully tested. `backend.default` can be replaced with `SLURM` instead.

## Under MiniWDL
The [MiniWDL Slurm plugin](https://github.com/miniwdl-ext/miniwdl-slurm) can be used to run MiniWDL in SLURM with Singularity.

The plugin can be [installed](https://github.com/miniwdl-ext/miniwdl-slurm?tab=readme-ov-file#installation) like any other MiniWDL plugin.

MiniWDL then needs to be [configured](https://github.com/miniwdl-ext/miniwdl-slurm?tab=readme-ov-file#configuration) to use this extension. This can be done through a [configuration file or through environment variables](https://miniwdl.readthedocs.io/en/latest/runner_reference.html?highlight=config#configuration).
An example configuration file is in [miniwdl-config.cfg](examples/miniwdl-config.cfg). 

<<<<<<< HEAD
No arguments are needed to be passed into MiniWDL as long as MiniWDL is able to read the new configuration.

However, if wanted, arguments can be used instead:
=======
No extra arguments are needed for MiniWDL as long as MiniWDL is able to read the new configuration.
An example if MiniWDL specific arguments must be used:
>>>>>>> 514cb321
```commandline
python run.py --runner miniwdl --id tut01 --miniwdl-args="--no-outside-imports"
```
However, if running the script under an `srun`-launched interactive session, this will not work.

This is likely because `miniwdl_slurm` [runs `srun` itself](https://github.com/miniwdl-ext/miniwdl-slurm/blob/624ab390ea872082798733fefbb327dec99e2cde/src/miniwdl_slurm/__init__.py#L97-L100) instead of `sbatch`, and nested `srun`s dont appear to work (likely something related to the nested `srun` asking for more resources beyond the scope of the parent `srun`).

Thus, the performance tests should be invoked on a head or external node. [(An example for Phoenix cluster.)](SLURM_PHOENIX_README.md#under-miniwdl).

A Slurm+Docker plugin does not currently exist.

## Under toil-wdl-runner
`toil-wdl-runner` has [Slurm support built in](https://toil.readthedocs.io/en/latest/running/hpcEnvironments.html#running-on-slurm).

Slurm worker partition sizes can be specified with `--partition` or with `TOIL_SLURM_ARGS`.
For example, `export TOIL_SLURM_ARGS="--time=00:30:00 --partition=short"`. [See an example of how to format it](https://giwiki.gi.ucsc.edu/index.php?title=Phoenix_WDL_Tutorial#Running_at_larger_scale).

Toil communicates via a jobstore that must be accessible to all worker nodes, so some [extra arguments](SLURM_README.md#under-toil-wdl-runner) may be necessary depending on how each cluster is configured.
```commandline
python run.py --runner toil-wdl-runner --id tut01 --toil-args="--batchSystem=slurm --batchLogsDir ./slurm_logs --clean=always"
```
`--clean` and `--batchLogsDir` are not necessarily required, but `--clean` is included to clean excess cruft from failing tests and `--batchLogsDir` is to keep around SLURM logs.

If using Docker instead of Singularity, `--container=docker` should be included in `--toil-args`.<|MERGE_RESOLUTION|>--- conflicted
+++ resolved
@@ -27,14 +27,9 @@
 MiniWDL then needs to be [configured](https://github.com/miniwdl-ext/miniwdl-slurm?tab=readme-ov-file#configuration) to use this extension. This can be done through a [configuration file or through environment variables](https://miniwdl.readthedocs.io/en/latest/runner_reference.html?highlight=config#configuration).
 An example configuration file is in [miniwdl-config.cfg](examples/miniwdl-config.cfg). 
 
-<<<<<<< HEAD
-No arguments are needed to be passed into MiniWDL as long as MiniWDL is able to read the new configuration.
+No extra arguments are needed for MiniWDL as long as MiniWDL is able to read the new configuration.
 
 However, if wanted, arguments can be used instead:
-=======
-No extra arguments are needed for MiniWDL as long as MiniWDL is able to read the new configuration.
-An example if MiniWDL specific arguments must be used:
->>>>>>> 514cb321
 ```commandline
 python run.py --runner miniwdl --id tut01 --miniwdl-args="--no-outside-imports"
 ```
